version: 2.1
jobs:
    build_docs:
      parameters:
        scheduled:
          type: string
          default: "false"
      docker:
        - image: cimg/base:current-22.04
      steps:
        - checkout
        - run:
            name: Check-skip
            command: |
              set -e
              export COMMIT_MESSAGE=$(git log --format=oneline -n 1);
              if [[ -v CIRCLE_PULL_REQUEST ]] && ([[ "$COMMIT_MESSAGE" == *"[skip circle]"* ]] || [[ "$COMMIT_MESSAGE" == *"[circle skip]"* ]]); then
                echo "Skip detected, exiting job ${CIRCLE_JOB} for PR ${CIRCLE_PULL_REQUEST}."
                circleci-agent step halt;
              fi
        - run:
            name: Set BASH_ENV
            command: |
              set -e
              set -o pipefail
              git clone --single-branch --branch main git@github.com:/mne-tools/mne-python.git
              ./mne-python/tools/setup_xvfb.sh
              sudo apt install -qq graphviz optipng python3.10-venv python3-venv libxft2 ffmpeg
              python3.10 -m venv ~/python_env
              echo "set -e" >> $BASH_ENV
              echo "export OPENBLAS_NUM_THREADS=4" >> $BASH_ENV
              echo "export XDG_RUNTIME_DIR=/tmp/runtime-circleci" >> $BASH_ENV
              echo "export MNE_3D_OPTION_MULTI_SAMPLES=1" >> $BASH_ENV
              echo "export PATH=~/.local/bin/:$PATH" >> $BASH_ENV
              echo "export DISPLAY=:99" >> $BASH_ENV
              echo "source ~/python_env/bin/activate" >> $BASH_ENV
              mkdir -p ~/.local/bin
              ln -s ~/python_env/bin/python ~/.local/bin/python
              echo "BASH_ENV:"
              cat $BASH_ENV
              mkdir -p ~/mne_data
        - run:
            name: Get Python running
            command: |
<<<<<<< HEAD
              pip install --upgrade PyQt6 sphinx-gallery pydata-sphinx-theme numpydoc scikit-learn nilearn git+https://github.com/pyvista/pyvista@main memory_profiler sphinxcontrib.bibtex sphinxcontrib.youtube
=======
              pip install --upgrade PyQt6 sphinx-gallery pydata-sphinx-theme numpydoc scikit-learn nilearn opencv-python dipy autoreject git+https://github.com/pyvista/pyvista@main memory_profiler sphinxcontrib.bibtex sphinxcontrib.youtube
>>>>>>> 7c97bda0
              pip install -ve ./mne-python .
        - run:
            name: Check Qt
            command: |
              ./mne-python/tools/check_qt_import.sh PyQt6
        - run:
            name: Check installation
            command: |
               which python
               QT_DEBUG_PLUGINS=1 mne sys_info -pd
               python -c "import numpy; numpy.show_config()"
               LIBGL_DEBUG=verbose python -c "import pyvistaqt; pyvistaqt.BackgroundPlotter(show=True)"
        - run:
            name: List packages
            command: python -m pip list
        - restore_cache:
            keys:
              - data-cache-somato
        - run:
            name: Get data
            command: |
              python -c "import mne; mne.datasets.somato.data_path(update_path=True, verbose=True); mne.datasets.misc.data_path(update_path=True, verbose=True);"
              ls -al ~/mne_data;
        - run:
            name: make html
            command: |
              make -C doc html
        - store_test_results:
            path: doc/_build/test-results
        - store_artifacts:
            path: doc/_build/test-results
            destination: test-results
        - store_artifacts:
            path: doc/_build/html/
            destination: dev
        - persist_to_workspace:
            root: doc/_build
            paths:
              - html
        - save_cache:
            key: data-cache-somato
            paths:
              - ~/mne_data/MNE-somato-data
        - save_cache:
            key: data-cache-misc
            paths:
              - ~/mne_data/MNE-misc-data

    deploy:
      machine:
        image: ubuntu-2004:202111-01
      steps:
        - attach_workspace:
            at: /tmp/build
        - restore_cache:
            keys:
              - website-cache
        - add_ssh_keys:
            fingerprints:
              - "18:ca:dc:af:9a:80:ee:23:91:fd:84:ae:93:7a:7b:4f"
        - run:
            name: Deploy docs
            command: |
              set -eo pipefail
              mkdir -p ~/.ssh
              echo -e "Host *\nStrictHostKeyChecking no" > ~/.ssh/config
              chmod og= ~/.ssh/config
              git config --global user.email "circle@mne.tools"
              git config --global user.name "Circle CI"
              if [ ! -d ~/mne-tools.github.io ]; then
                git clone git@github.com:/mne-tools/mne-tools.github.io.git ~/mne-tools.github.io
              fi
              cd ~/mne-tools.github.io
              git checkout main
              git fetch origin
              git reset --hard origin/main
              git clean -xdf
              echo "Deploying dev docs for ${CIRCLE_BRANCH}."
              rm -Rf mne-gui-addons
              cp -a /tmp/build/html mne-gui-addons
              git add -A
              git commit -m "CircleCI update of mne-gui-addons docs (${CIRCLE_BUILD_NUM})."
              git push origin main
        - save_cache:
            key: website-cache
            paths:
              - ~/mne-tools.githbub.io

workflows:
  default:
    jobs:
      - build_docs:
          filters:
            tags:
              only: /^v.*/
          name: build_docs
      - deploy:
          name: deploy
          requires:
            - build_docs
          filters:
            branches:
              only:
                - main
            tags:
              only: /^v.*/<|MERGE_RESOLUTION|>--- conflicted
+++ resolved
@@ -42,11 +42,7 @@
         - run:
             name: Get Python running
             command: |
-<<<<<<< HEAD
-              pip install --upgrade PyQt6 sphinx-gallery pydata-sphinx-theme numpydoc scikit-learn nilearn git+https://github.com/pyvista/pyvista@main memory_profiler sphinxcontrib.bibtex sphinxcontrib.youtube
-=======
               pip install --upgrade PyQt6 sphinx-gallery pydata-sphinx-theme numpydoc scikit-learn nilearn opencv-python dipy autoreject git+https://github.com/pyvista/pyvista@main memory_profiler sphinxcontrib.bibtex sphinxcontrib.youtube
->>>>>>> 7c97bda0
               pip install -ve ./mne-python .
         - run:
             name: Check Qt
