# -*- coding: utf-8 -*-
"""Shared GUI classes and functions."""

# Authors: Alex Rockhill <aprockhill@mailbox.org>
#
# License: BSD (3-clause)

import os
import os.path as op
import numpy as np
from functools import partial

from qtpy import QtCore
from qtpy.QtCore import Slot, Qt
from qtpy.QtWidgets import (
    QMainWindow,
    QGridLayout,
    QVBoxLayout,
    QHBoxLayout,
    QLabel,
    QMessageBox,
    QWidget,
    QLineEdit,
    QSlider,
)

from matplotlib import patheffects
from matplotlib.backends.backend_qt5agg import FigureCanvas
from matplotlib.figure import Figure
from matplotlib.patches import Rectangle

from mne.viz.backends.renderer import _get_renderer
from mne.viz.utils import safe_event
from mne.surface import _read_mri_surface, _marching_cubes
from mne.transforms import apply_trans, _frame_to_str
from mne.utils import (
    logger,
    _check_fname,
    verbose,
    warn,
    get_subjects_dir,
    _import_nibabel,
)
from mne.viz.backends._utils import _qt_safe_window

_IMG_LABELS = [["I", "P"], ["I", "L"], ["P", "L"]]
_ZOOM_STEP_SIZE = 5
_ZOOM_BORDER = 1 / 5


@verbose
def _load_image(img, verbose=None):
    """Load data from a 3D image file (e.g. CT, MR)."""
    nib = _import_nibabel("use GUI")
    if not isinstance(img, nib.spatialimages.SpatialImage):
        logger.debug(f"Loading {img}")
        _check_fname(img, overwrite="read", must_exist=True)
        img = nib.load(img)
    # get data
    orig_data = np.array(img.dataobj).astype(np.float32)
    # reorient data to RAS
    ornt = nib.orientations.axcodes2ornt(
        nib.orientations.aff2axcodes(img.affine)
    ).astype(int)
    ras_ornt = nib.orientations.axcodes2ornt("RAS")
    ornt_trans = nib.orientations.ornt_transform(ornt, ras_ornt)
    img_data = nib.orientations.apply_orientation(orig_data, ornt_trans)
    orig_mgh = nib.MGHImage(orig_data, img.affine)
    vox_scan_ras_t = orig_mgh.header.get_vox2ras()
    vox_mri_t = orig_mgh.header.get_vox2ras_tkr()
    aff_trans = nib.orientations.inv_ornt_aff(ornt_trans, img.shape)
    ras_vox_scan_ras_t = np.dot(vox_scan_ras_t, aff_trans)
    return img_data, vox_mri_t, vox_scan_ras_t, ras_vox_scan_ras_t


def _make_mpl_plot(
    width=4,
    height=4,
    dpi=300,
    tight=True,
    hide_axes=True,
    facecolor="black",
    invert=True,
):
    fig = Figure(figsize=(width, height), dpi=dpi)
    canvas = FigureCanvas(fig)
    ax = fig.subplots()
    if tight:
        fig.subplots_adjust(bottom=0, left=0, right=1, top=1, wspace=0, hspace=0)
    ax.set_facecolor(facecolor)
    # clean up excess plot text, invert
    if invert:
        ax.invert_yaxis()
    if hide_axes:
        ax.set_xticks([])
        ax.set_yticks([])
    return canvas, fig


def make_label(name):
    label = QLabel(name)
    label.setAlignment(QtCore.Qt.AlignCenter)
    return label


class SliceBrowser(QMainWindow):
    """Navigate between slices of an MRI, CT, etc. image."""

    _xy_idx = (
        (1, 2),
        (0, 2),
        (0, 1),
    )

    @_qt_safe_window(splash="_renderer.figure.splash", window="")
    def __init__(self, base_image=None, subject=None, subjects_dir=None, verbose=None):
        """GUI for browsing slices of anatomical images."""
        # initialize QMainWindow class
        super(SliceBrowser, self).__init__()
        self.setAttribute(Qt.WA_DeleteOnClose, True)

        self._verbose = verbose
        # if bad/None subject, will raise an informative error when loading MRI
        subject = os.environ.get("SUBJECT") if subject is None else subject
        subjects_dir = str(get_subjects_dir(subjects_dir, raise_error=False))
        self._subject_dir = (
            op.join(subjects_dir, subject) if subject and subjects_dir else None
        )
        if self._subject_dir is None and base_image is None:
            raise ValueError(
                "`subjects_dir` must be provided if no `base_image` is provided"
            )
        self._load_image_data(base_image=base_image)

        # GUI design

        # Main plots: make one plot for each view; sagittal, coronal, axial
        self._plt_grid = QGridLayout()
        self._figs = list()
        for i in range(3):
            canvas, fig = _make_mpl_plot()
            self._plt_grid.addWidget(canvas, i // 2, i % 2)
            self._figs.append(fig)
        self._renderer = _get_renderer(
            name="Slice Browser", size=(400, 400), bgcolor="w"
        )
        self._plt_grid.addWidget(self._renderer.plotter, 1, 1)

        self._set_ras([0.0, 0.0, 0.0], update_plots=False)

        self._plot_images()

        self._configure_ui()

    def _configure_ui(self):
        bottom_hbox = self._configure_status_bar()

        # Put everything together
        plot_ch_hbox = QHBoxLayout()
        plot_ch_hbox.addLayout(self._plt_grid)

        main_vbox = QVBoxLayout()
        main_vbox.addLayout(plot_ch_hbox)
        main_vbox.addLayout(bottom_hbox)

        central_widget = QWidget()
        central_widget.setLayout(main_vbox)
        self.setCentralWidget(central_widget)

    def _load_image_data(self, base_image=None):
        """Get image data to display and transforms to/from vox/RAS."""
        if self._subject_dir is None:
            # if the recon-all is not finished or the CT is not
            # downsampled to the MRI, the MRI can not be used
            self._mr_data = None
            self._head = None
            self._lh = self._rh = None
        else:
            mri_img = (
                "brain"
                if op.isfile(op.join(self._subject_dir, "mri", "brain.mgz"))
                else "T1"
            )
            (
                self._mr_data,
                mr_vox_mri_t,
                mr_vox_scan_ras_t,
                mr_ras_vox_scan_ras_t,
            ) = _load_image(op.join(self._subject_dir, "mri", f"{mri_img}.mgz"))

        # ready alternate base image if provided, otherwise use brain/T1
        self._base_mr_aligned = True
        if base_image is None:
            assert self._mr_data is not None
            self._base_data = self._mr_data
            self._vox_mri_t = mr_vox_mri_t
            self._vox_scan_ras_t = mr_vox_scan_ras_t
            self._ras_vox_scan_ras_t = mr_ras_vox_scan_ras_t
        else:
            (
                self._base_data,
                self._vox_mri_t,
                self._vox_scan_ras_t,
                self._ras_vox_scan_ras_t,
            ) = _load_image(base_image)
            if self._mr_data is not None:
                if self._mr_data.shape != self._base_data.shape or not np.allclose(
                    self._vox_scan_ras_t, mr_vox_scan_ras_t, rtol=1e-6
                ):
                    self._base_mr_aligned = False

        self._mri_vox_t = np.linalg.inv(self._vox_mri_t)
        self._scan_ras_vox_t = np.linalg.inv(self._vox_scan_ras_t)
        self._scan_ras_ras_vox_t = np.linalg.inv(self._ras_vox_scan_ras_t)

        self._scan_ras_mri_t = np.dot(self._vox_mri_t, self._scan_ras_vox_t)
        self._mri_scan_ras_t = np.dot(self._vox_scan_ras_t, self._mri_vox_t)

        self._voxel_sizes = np.array(self._base_data.shape)
        self._voxel_ratios = self._voxel_sizes / self._voxel_sizes.min()

        # We need our extents to land the centers of each pixel on the voxel
        # number. This code assumes 1mm isotropic...
        img_delta = 0.5
        self._img_extents = list(
            [
                -img_delta,
                self._voxel_sizes[idx[0]] - img_delta,
                -img_delta,
                self._voxel_sizes[idx[1]] - img_delta,
            ]
            for idx in self._xy_idx
        )

        if self._subject_dir is not None:
            if op.exists(op.join(self._subject_dir, "surf", "lh.seghead")):
                self._head = _read_mri_surface(
                    op.join(self._subject_dir, "surf", "lh.seghead")
                )
                assert _frame_to_str[self._head["coord_frame"]] == "mri"
                # transform to scanner RAS
                self._head["rr"] = apply_trans(
                    self._mri_scan_ras_t, self._head["rr"] * 1000
                )
            else:
                warn(
                    "`seghead` not found, using marching cubes on base image "
                    "for head plot, use :ref:`mne.bem.make_scalp_surfaces` "
                    "to add the scalp surface instead"
                )
                self._head = None

        if self._subject_dir is not None:
            # allow ?h.pial.T1 if ?h.pial doesn't exist
            # end with '' for better file not found error
            for img in ("", ".T1", ".T2", ""):
                surf_fname = op.join(
                    self._subject_dir, "surf", "{hemi}" + f".pial{img}"
                )
                if op.isfile(surf_fname.format(hemi="lh")):
                    break
            if op.exists(surf_fname.format(hemi="lh")):
                self._lh = _read_mri_surface(surf_fname.format(hemi="lh"))
                assert _frame_to_str[self._lh["coord_frame"]] == "mri"
                # convert to scanner RAS
                self._lh["rr"] = apply_trans(
                    self._mri_scan_ras_t, self._lh["rr"] * 1000
                )
                self._rh = _read_mri_surface(surf_fname.format(hemi="rh"))
                assert _frame_to_str[self._rh["coord_frame"]] == "mri"
                # convert to scanner RAS
                self._rh["rr"] = apply_trans(
                    self._mri_scan_ras_t, self._rh["rr"] * 1000
                )
            else:
                warn(
                    "`pial` surface not found, skipping adding to 3D "
                    "plot. This indicates the Freesurfer recon-all "
                    "has not finished or has been modified and "
                    "these files have been deleted."
                )
                self._lh = self._rh = None

    def _plot_images(self):
        """Use the MRI or CT to make plots."""
        # Plot sagittal (0), coronal (1) or axial (2) view
        self._images = dict(
            base=list(), cursor_v=list(), cursor_h=list(), bounds=list()
        )
        img_min = np.nanmin(self._base_data)
        img_max = np.nanmax(self._base_data)
        text_kwargs = dict(
            fontsize="medium",
            weight="bold",
            color="#66CCEE",
            family="monospace",
            ha="center",
            va="center",
            path_effects=[
                patheffects.withStroke(linewidth=4, foreground="k", alpha=0.75)
            ],
        )
        xyz = apply_trans(self._scan_ras_vox_t, self._ras)
        for axis in range(3):
            plot_x_idx, plot_y_idx = self._xy_idx[axis]
            fig = self._figs[axis]
            ax = fig.axes[0]
            img_data = np.take(self._base_data, self._current_slice[axis], axis=axis).T
            self._images["base"].append(
                ax.imshow(
                    img_data,
                    cmap="gray",
                    aspect="auto",
                    zorder=1,
                    vmin=img_min,
                    vmax=img_max,
                )
            )
            img_extent = self._img_extents[axis]  # x0, x1, y0, y1
            w, h = np.diff(np.array(img_extent).reshape(2, 2), axis=1)[:, 0]
            self._images["bounds"].append(
                Rectangle(
                    img_extent[::2],
                    w,
                    h,
                    edgecolor="w",
                    facecolor="none",
                    alpha=0.25,
                    lw=0.5,
                    zorder=1.5,
                )
            )
            ax.add_patch(self._images["bounds"][-1])
            v_x = (xyz[plot_x_idx],) * 2
            v_y = img_extent[2:4]
            self._images["cursor_v"].append(
                ax.plot(v_x, v_y, color="lime", linewidth=0.5, alpha=0.5, zorder=8)[0]
            )
            h_y = (xyz[plot_y_idx],) * 2
            h_x = img_extent[0:2]
            self._images["cursor_h"].append(
                ax.plot(h_x, h_y, color="lime", linewidth=0.5, alpha=0.5, zorder=8)[0]
            )
            # label axes
            self._figs[axis].text(0.5, 0.075, _IMG_LABELS[axis][0], **text_kwargs)
            self._figs[axis].text(0.075, 0.5, _IMG_LABELS[axis][1], **text_kwargs)
            self._figs[axis].axes[0].axis(img_extent)
            self._figs[axis].canvas.mpl_connect("scroll_event", self._on_scroll)
            self._figs[axis].canvas.mpl_connect(
                "button_release_event", partial(self._on_click, axis=axis)
            )
        # add head and brain in mm (convert from m)
        if self._head is None or not self._base_mr_aligned:
            logger.debug(
                "Using marching cubes on the base image for the "
                "3D visualization panel"
            )
            # in this case, leave in voxel coordinates
            thresh = np.quantile(self._base_data, 0.95)
            if not (self._base_data < thresh).any():
                thresh = self._base_data.min()
            rr, tris = _marching_cubes(
                np.where(self._base_data <= thresh, 0, 1),
                [1],
            )[0]
<<<<<<< HEAD
            rr = apply_trans(self._vox_scan_ras_t, rr)  # base image vox -> RAS
            rr = apply_trans(self._mr_scan_ras_vox_t, rr)  # RAS -> MR voxels
            rr = apply_trans(self._mr_vox_mri_t, rr)  # MR voxels -> MR surface RAS
            self._head_actor, _ = self._renderer.mesh(
                *rr.T * 1000,
=======
            rr = apply_trans(self._ras_vox_scan_ras_t, rr)  # base image vox -> RAS
            self._renderer.mesh(
                *rr.T,
>>>>>>> 7ae80b0f
                triangles=tris,
                color="gray",
                opacity=0.2,
                reset_camera=False,
                render=False,
            )
        else:
<<<<<<< HEAD
            self._head_actor, _ = self._renderer.mesh(
                *self._head["rr"].T * 1000,
=======
            self._renderer.mesh(
                *self._head["rr"].T,
>>>>>>> 7ae80b0f
                triangles=self._head["tris"],
                color="gray",
                opacity=0.2,
                reset_camera=False,
                render=False,
            )
        if self._lh is not None and self._rh is not None and self._base_mr_aligned:
<<<<<<< HEAD
            self._lh_actor, _ = self._renderer.mesh(
                *self._lh["rr"].T * 1000,
=======
            self._renderer.mesh(
                *self._lh["rr"].T,
>>>>>>> 7ae80b0f
                triangles=self._lh["tris"],
                color="gray",
                opacity=0.2,
                reset_camera=False,
                render=False,
            )
<<<<<<< HEAD
            self._rh_actor, _ = self._renderer.mesh(
                *self._rh["rr"].T * 1000,
=======
            self._renderer.mesh(
                *self._rh["rr"].T,
>>>>>>> 7ae80b0f
                triangles=self._rh["tris"],
                color="gray",
                opacity=0.2,
                reset_camera=False,
                render=False,
            )
        else:
            self._lh_actor = self._rh_actor = None
        self._renderer.set_camera(
            azimuth=90, elevation=90, distance=300, focalpoint=tuple(self._ras)
        )
        # update plots
        self._draw()
        self._renderer._update()

    def _configure_status_bar(self, hbox=None):
        """Make a bar at the bottom with information in it."""
        hbox = QHBoxLayout() if hbox is None else hbox

        self._intensity_label = QLabel("")  # update later
        hbox.addWidget(self._intensity_label)

        VOX_label = QLabel("VOX =")
        self._VOX_textbox = QLineEdit("")  # update later
        self._VOX_textbox.setMaximumHeight(25)
        self._VOX_textbox.setMinimumWidth(75)
        self._VOX_textbox.focusOutEvent = self._update_VOX
        hbox.addWidget(VOX_label)
        hbox.addWidget(self._VOX_textbox)

        RAS_label = QLabel("RAS =")
        self._RAS_textbox = QLineEdit("")  # update later
        self._RAS_textbox.setMaximumHeight(25)
        self._RAS_textbox.setMinimumWidth(150)
        self._RAS_textbox.focusOutEvent = self._update_RAS
        hbox.addWidget(RAS_label)
        hbox.addWidget(self._RAS_textbox)
        self._update_moved()  # update text now
        return hbox

    def _update_camera(self, render=False):
        """Update the camera position."""
        self._renderer.set_camera(focalpoint=tuple(self._ras), distance="auto")
        if render:
            self._renderer._update()

    def _on_scroll(self, event):
        """Process mouse scroll wheel event to zoom."""
        self._zoom(np.sign(event.step), draw=True)

    def _zoom(self, sign=1, draw=False):
        """Zoom in on the image."""
        delta = _ZOOM_STEP_SIZE * sign
        for axis, fig in enumerate(self._figs):
            xcur = self._images["cursor_v"][axis].get_xdata()[0]
            ycur = self._images["cursor_h"][axis].get_ydata()[0]
            rx, ry = [self._voxel_ratios[idx] for idx in self._xy_idx[axis]]
            xmin, xmax = fig.axes[0].get_xlim()
            ymin, ymax = fig.axes[0].get_ylim()

            xwidth = (xmax - xmin) / 2 - delta * rx
            ywidth = (ymax - ymin) / 2 - delta * ry
            if xwidth <= 0 or ywidth <= 0:
                return

            xmid = (xmin + xmax) / 2
            ymid = (ymin + ymax) / 2
            if sign >= 0:  # may need to shift if zooming in or clicking
                xedge = min([xmid + xwidth - xcur, xcur - xmid + xwidth])
                if xedge < 2 * xwidth * _ZOOM_BORDER:
                    xmid += np.sign(xcur - xmid) * (2 * xwidth * _ZOOM_BORDER - xedge)
                yedge = min([ymid + ywidth - ycur, ycur - ymid + ywidth])
                if yedge < 2 * ywidth * _ZOOM_BORDER:
                    ymid += np.sign(ycur - ymid) * (2 * ywidth * _ZOOM_BORDER - yedge)

            fig.axes[0].set_xlim(xmid - xwidth, xmid + xwidth)
            fig.axes[0].set_ylim(ymid - ywidth, ymid + ywidth)
            if draw:
                fig.canvas.draw()

    @Slot()
    def _update_RAS(self, event):
        """Interpret user input to the RAS textbox."""
        ras = self._convert_text(self._RAS_textbox.text(), "ras")
        if ras is not None:
            self._set_ras(ras)

    @Slot()
    def _update_VOX(self, event):
        """Interpret user input to the RAS textbox."""
        ras = self._convert_text(self._VOX_textbox.text(), "vox")
        if ras is not None:
            self._set_ras(ras)

    def _convert_text(self, text, text_kind):
        text = text.replace("\n", "")
        vals = text.split(",")
        if len(vals) != 3:
            vals = text.split(" ")  # spaces also okay as in freesurfer
        vals = [var.lstrip().rstrip() for var in vals]
        try:
            vals = np.array([float(var) for var in vals]).reshape(3)
        except Exception:
            self._update_moved()  # resets RAS label
            return
        if text_kind == "vox":
            vox = vals
            ras = apply_trans(self._vox_scan_ras_t, vox)
        else:
            assert text_kind == "ras"
            ras = vals
            vox = apply_trans(self._scan_ras_vox_t, ras)
        wrong_size = any(
            var < 0 or var > n - 1 for var, n in zip(vox, self._voxel_sizes)
        )
        if wrong_size:
            self._update_moved()  # resets RAS label
            return
        return ras

    @property
    def _ras(self):
        return self._ras_safe

    def set_RAS(self, ras):
        """Set the crosshairs to a given RAS.

        Parameters
        ----------
        ras : array-like
            The right-anterior-superior scanner RAS coordinate.
        """
        self._set_ras(ras)

    def _set_ras(self, ras, update_plots=True):
        ras = np.asarray(ras, dtype=float)
        assert ras.shape == (3,)
        msg = ", ".join(f"{x:0.2f}" for x in ras)
        logger.debug(f"Trying RAS:  ({msg}) mm")
        # clip to valid
        vox = apply_trans(self._scan_ras_vox_t, ras)
        vox = np.array(
            [np.clip(d, 0, self._voxel_sizes[ii] - 1) for ii, d in enumerate(vox)]
        )
        # transform back, make write-only
        self._ras_safe = apply_trans(self._vox_scan_ras_t, vox)
        self._ras_safe.flags["WRITEABLE"] = False
        msg = ", ".join(f"{x:0.2f}" for x in self._ras_safe)
        logger.debug(f"Setting RAS: ({msg}) mm")
        if update_plots:
            self._move_cursors_to_pos()

    def set_vox(self, vox):
        """Set the crosshairs to a given voxel coordinate.

        Parameters
        ----------
        vox : array-like
            The voxel coordinate.
        """
        self._set_ras(apply_trans(self._vox_scan_ras_t, vox))

    @property
    def _vox(self):
        return apply_trans(self._scan_ras_vox_t, self._ras)

    @property
    def _current_slice(self):
        return apply_trans(self._scan_ras_ras_vox_t, self._ras).round().astype(int)

    def _draw(self, axis=None):
        """Update the figures with a draw call."""
        for axis in range(3) if axis is None else [axis]:
            self._figs[axis].canvas.draw()

    def _update_base_images(self, axis=None, draw=False):
        """Update the base images."""
        for axis in range(3) if axis is None else [axis]:
            img_data = np.take(self._base_data, self._current_slice[axis], axis=axis).T
            self._images["base"][axis].set_data(img_data)
            if draw:
                self._draw(axis)

    def _update_images(self, axis=None, draw=True):
        """Update CT and channel images when general changes happen."""
        self._update_base_images(axis=axis)
        if draw:
            self._draw(axis)

    def _move_cursors_to_pos(self):
        """Move the cursors to a position."""
        ras_vox = apply_trans(self._scan_ras_ras_vox_t, self._ras)
        for axis in range(3):
            x, y = ras_vox[list(self._xy_idx[axis])]
            self._images["cursor_v"][axis].set_xdata([x, x])
            self._images["cursor_h"][axis].set_ydata([y, y])
        self._update_images(draw=True)
        self._update_moved()

    def _show_help(self):
        """Show the help menu."""
        QMessageBox.information(
            self,
            "Help",
            "Help:\n"
            "'+'/'-': zoom\nleft/right arrow: left/right\n"
            "up/down arrow: superior/inferior\n"
            "left angle bracket/right angle bracket: anterior/posterior",
        )

    def keyPressEvent(self, event):
        """Execute functions when the user presses a key."""
        if event.key() == "escape":
            self.close()

        elif event.key() == QtCore.Qt.Key_Return:
            for widget in (self._RAS_textbox, self._VOX_textbox):
                if widget.hasFocus():
                    widget.clearFocus()
                    self.setFocus()  # removing focus calls focus out event

        elif event.text() == "h":
            self._show_help()

        elif event.text() in ("=", "+", "-"):
            self._zoom(sign=-2 * (event.text() == "-") + 1, draw=True)

        # Changing slices
        elif event.key() in (
            QtCore.Qt.Key_Up,
            QtCore.Qt.Key_Down,
            QtCore.Qt.Key_Left,
            QtCore.Qt.Key_Right,
            QtCore.Qt.Key_Comma,
            QtCore.Qt.Key_Period,
            QtCore.Qt.Key_PageUp,
            QtCore.Qt.Key_PageDown,
        ):
            ras = np.array(self._ras)
            if event.key() in (QtCore.Qt.Key_Up, QtCore.Qt.Key_Down):
                ras[2] += 2 * (event.key() == QtCore.Qt.Key_Up) - 1
            elif event.key() in (QtCore.Qt.Key_Left, QtCore.Qt.Key_Right):
                ras[0] += 2 * (event.key() == QtCore.Qt.Key_Right) - 1
            else:
                ras[1] += (
                    2
                    * (
                        event.key() == QtCore.Qt.Key_PageUp
                        or event.key() == QtCore.Qt.Key_Period
                    )
                    - 1
                )
            self._set_ras(ras)

    def _make_slider(self, smin, smax, sval, sfun=None):
        slider = QSlider(QtCore.Qt.Horizontal)
        slider.setMinimum(int(round(smin)))
        slider.setMaximum(int(round(smax)))
        slider.setValue(int(round(sval)))
        slider.setTracking(False)  # only update on release
        if sfun is not None:
            slider.valueChanged.connect(sfun)
        slider.keyPressEvent = self.keyPressEvent
        return slider

    def _on_click(self, event, axis):
        """Move to view on MRI and CT on click."""
        if event.inaxes is self._figs[axis].axes[0]:
            # Data coordinates are voxel coordinates
            pos = (event.xdata, event.ydata)
            logger.debug(f'Clicked {"XYZ"[axis]} ({axis}) axis at pos {pos}')
            xyz = apply_trans(self._scan_ras_ras_vox_t, self._ras)
            xyz[list(self._xy_idx[axis])] = pos
            logger.debug(f"Using RAS voxel  {list(xyz)}")
            ras = apply_trans(self._ras_vox_scan_ras_t, xyz)
            self._set_ras(ras)
            self._zoom(sign=0, draw=True)

    def _update_moved(self):
        """Update when cursor position changes."""
        self._RAS_textbox.setText("{:.2f}, {:.2f}, {:.2f}".format(*self._ras))
        self._VOX_textbox.setText(
            "{:3d}, {:3d}, {:3d}".format(*self._vox.round().astype(int))
        )
        self._intensity_label.setText(
            "intensity = {:.2f}".format(self._base_data[tuple(self._current_slice)])
        )
        self._update_camera(render=True)

    @safe_event
    def closeEvent(self, event):
        """Clean up upon closing the window."""
        try:
            self._renderer.plotter.close()
        except AttributeError:
            pass
        self.close()<|MERGE_RESOLUTION|>--- conflicted
+++ resolved
@@ -363,17 +363,9 @@
                 np.where(self._base_data <= thresh, 0, 1),
                 [1],
             )[0]
-<<<<<<< HEAD
-            rr = apply_trans(self._vox_scan_ras_t, rr)  # base image vox -> RAS
-            rr = apply_trans(self._mr_scan_ras_vox_t, rr)  # RAS -> MR voxels
-            rr = apply_trans(self._mr_vox_mri_t, rr)  # MR voxels -> MR surface RAS
+            rr = apply_trans(self._ras_vox_scan_ras_t, rr)  # base image vox -> RAS
             self._head_actor, _ = self._renderer.mesh(
                 *rr.T * 1000,
-=======
-            rr = apply_trans(self._ras_vox_scan_ras_t, rr)  # base image vox -> RAS
-            self._renderer.mesh(
-                *rr.T,
->>>>>>> 7ae80b0f
                 triangles=tris,
                 color="gray",
                 opacity=0.2,
@@ -381,13 +373,8 @@
                 render=False,
             )
         else:
-<<<<<<< HEAD
             self._head_actor, _ = self._renderer.mesh(
-                *self._head["rr"].T * 1000,
-=======
-            self._renderer.mesh(
                 *self._head["rr"].T,
->>>>>>> 7ae80b0f
                 triangles=self._head["tris"],
                 color="gray",
                 opacity=0.2,
@@ -395,26 +382,16 @@
                 render=False,
             )
         if self._lh is not None and self._rh is not None and self._base_mr_aligned:
-<<<<<<< HEAD
             self._lh_actor, _ = self._renderer.mesh(
-                *self._lh["rr"].T * 1000,
-=======
-            self._renderer.mesh(
                 *self._lh["rr"].T,
->>>>>>> 7ae80b0f
                 triangles=self._lh["tris"],
                 color="gray",
                 opacity=0.2,
                 reset_camera=False,
                 render=False,
             )
-<<<<<<< HEAD
             self._rh_actor, _ = self._renderer.mesh(
-                *self._rh["rr"].T * 1000,
-=======
-            self._renderer.mesh(
                 *self._rh["rr"].T,
->>>>>>> 7ae80b0f
                 triangles=self._rh["tris"],
                 color="gray",
                 opacity=0.2,
