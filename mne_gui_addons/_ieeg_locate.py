--- conflicted
+++ resolved
@@ -36,7 +36,6 @@
     QGraphicsScene,
 )
 
-<<<<<<< HEAD
 from matplotlib.pyplot import Figure, imread
 from matplotlib.colors import LinearSegmentedColormap
 from matplotlib.transforms import Affine2D
@@ -47,10 +46,8 @@
 from vtkmodules.vtkFiltersModeling import vtkCollisionDetectionFilter
 from vtkmodules.util.numpy_support import vtk_to_numpy
 
-from ._core import SliceBrowser, make_label
-=======
-from ._core import SliceBrowser, _CMAP, _N_COLORS
->>>>>>> b5d4917c
+from ._core import SliceBrowser, make_label, _CMAP, _N_COLORS
+
 from mne.channels import make_dig_montage
 from mne.surface import _voxel_neighbors, read_surface, decimate_surface
 from mne.transforms import (
